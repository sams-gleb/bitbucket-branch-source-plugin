--- conflicted
+++ resolved
@@ -4,11 +4,6 @@
 import com.cloudbees.jenkins.plugins.bitbucket.api.BitbucketApiFactory;
 import com.cloudbees.jenkins.plugins.bitbucket.api.BitbucketAuthenticator;
 import com.cloudbees.jenkins.plugins.bitbucket.endpoints.BitbucketCloudEndpoint;
-<<<<<<< HEAD
-import com.cloudbees.jenkins.plugins.bitbucket.endpoints.BitbucketServerEndpoint;
-import com.cloudbees.plugins.credentials.common.StandardUsernamePasswordCredentials;
-=======
->>>>>>> 021f6d69
 import edu.umd.cs.findbugs.annotations.CheckForNull;
 import edu.umd.cs.findbugs.annotations.NonNull;
 import edu.umd.cs.findbugs.annotations.Nullable;
@@ -29,12 +24,6 @@
         if(StringUtils.isBlank(serverUrl)){
             throw new IllegalArgumentException("serverUrl is required");
         }
-<<<<<<< HEAD
-
-        return new BitbucketServerAPIClient(serverUrl, owner, repository, credentials, false,
-                BitbucketServerEndpoint.findWebhookImplementation(serverUrl));
-=======
         return new BitbucketServerAPIClient(serverUrl, owner, repository, authenticator, false);
->>>>>>> 021f6d69
     }
 }