--- conflicted
+++ resolved
@@ -512,7 +512,6 @@
     }
 
     public BitbucketApi buildBitbucketClient() {
-<<<<<<< HEAD
         return buildBitbucketClient(repoOwner, repository);
     }
 
@@ -521,14 +520,7 @@
     }
 
     public BitbucketApi buildBitbucketClient(String repoOwner, String repository) {
-        return BitbucketApiFactory.newInstance(getServerUrl(), credentials(), repoOwner, repository);
-=======
         return BitbucketApiFactory.newInstance(getServerUrl(), authenticator(), repoOwner, repository);
-    }
-
-    public BitbucketApi buildBitbucketClient(PullRequestSCMHead head) {
-        return BitbucketApiFactory.newInstance(getServerUrl(), authenticator(), head.getRepoOwner(), head.getRepository());
->>>>>>> 021f6d69
     }
 
     @Override
